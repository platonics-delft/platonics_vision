#!/bin/python3
import time
import cv2
import rospy
import os
import yaml
from sensor_msgs.msg import Image
from cv_bridge import CvBridge
import numpy as np
import rospkg
from panda_ros import Panda
from panda_ros.pose_transform_functions import transformation_2_pose

class SiftTemplate():
    def __init__(self):
        self.panda=Panda()
        self.params = dict()
        self.points = []
        cv2.startWindowThread()

    def crop_image(self, event, x, y, flags, param):
        global mouseX, mouseY, cropping
        if event == cv2.EVENT_LBUTTONDOWN:
            mouseX, mouseY = x, y
            cropping = True
        elif event == cv2.EVENT_LBUTTONUP:
            mouseX2, mouseY2 = x, y
            cropping = False
            cv2.imshow("image", self.image)
            y_low = min(mouseY, mouseY2)
            y_high = max(mouseY, mouseY2)
            x_low = min(mouseX, mouseX2)
            x_high = max(mouseX, mouseX2)
            self.params['crop'] = [x_low, x_high, y_low, y_high]
            print(f'{x_low}, {x_high}, {y_low}, {y_high}')

            cropped_image = self.image[y_low: y_high, x_low:x_high]
            cv2.imshow("cropped", cropped_image)
            cv2.imwrite(f"{self.save_dir}/template/template.png", cropped_image)

    def select_points(self, event, x, y, flags, param):
        if event == cv2.EVENT_LBUTTONDOWN:
            # Add point when left mouse button is clicked
            self.points.append([x, y])
            # Draw the selected points
            cv2.circle(self.image, (x, y), 5, (0, 255, 0), -1)
            cv2.imshow(self._window_name, self.image)
        elif event == cv2.EVENT_RBUTTONDOWN and len(self.points) > 2:
            # If right button is clicked after at least 3 points, close the polygon
            cv2.polylines(self.image, [np.array(self.points)], isClosed=True, color=(0, 0, 255), thickness=2)
            cv2.imshow(self._window_name, self.image)
            #cv2.imwrite(f"{self.save_dir}/template/polygon.png", self.image)
    
    def record(self, img: Image, depth_img: Image, name='template_test', panda_link_tf=np.eye(4)):
        bridge = CvBridge()
        self.image = bridge.imgmsg_to_cv2(img, desired_encoding="bgr8")
        self.depth_image = bridge.imgmsg_to_cv2(depth_img, desired_encoding="passthrough")

        self.save_dir = name
        self.params['template_path'] = self.save_dir + "/full_image.png"
        # force overwrite
        if os.path.exists(self.save_dir):
            os.system(f"rm -r {self.save_dir}")
        os.mkdir(self.save_dir)
        os.mkdir(self.save_dir + "/template")
<<<<<<< HEAD
        depth=None
=======
>>>>>>> d5153bd7
        cv2.imwrite(f"{self.save_dir}/template/full_image.png", self.image)
        np.save(f"{self.save_dir}/template/depth.npy", self.depth_image)

        print("Click and drag to select template")
        print("Press 'q' to quit")
        # Create window and set mouse callback function
        #cv2.destroyAllWindows()
        # random name to avoid conflict
        self._window_name = "image" + str(time.time())
        cv2.namedWindow(self._window_name )
        #cv2.setMouseCallback("image", self.crop_image)
        cv2.setMouseCallback(self._window_name , self.select_points)
        cv2.startWindowThread()
        cv2.imshow(self._window_name , self.image)
        cv2.waitKey(0)
        cv2.destroyAllWindows()

        # Loop until user presses 'q'
        """
        cropping = False
        while True:
            if cv2.waitKey(1) & 0xFF == ord('q'):
                cv2.destroyWindow(self._window_name)
                #cv2.destroyAllWindows()
                break
        """
            
        # Create mask from polygon points
        mask = np.zeros(self.image.shape[:2], dtype=np.uint8)
        cv2.fillPoly(mask, [np.array(self.points)], 255)
        self.params['polygon'] = self.points

        # Apply mask to depth image and get median
        depth_row = self.depth_image[mask == 255].reshape(-1)
        self.params['depth'] = float(np.median(depth_row))

        #depth_row=self.depth_image[self.params['crop'][2]:self.params['crop'][3], self.params['crop'][0]:self.params['crop'][1]].reshape(-1)
        #self.params['depth'] = float(np.median(depth_row))

        self.params['position']={'x': float(self.panda.curr_pos[0]), 'y': float(self.panda.curr_pos[1]), 'z': float(self.panda.curr_pos[2])}
        self.params['orientation']={'w': float(self.panda.curr_ori[0]) ,'x': float(self.panda.curr_ori[1]) , 'y': float(self.panda.curr_ori[2]), 'z': float(self.panda.curr_ori[3])}
        panda_link_tf_pose = transformation_2_pose(panda_link_tf)
        self.params['panda_link_tf'] = {
            'position': {
                'x': float(panda_link_tf_pose.pose.position.x),
                'y': float(panda_link_tf_pose.pose.position.y),
                'z': float(panda_link_tf_pose.pose.position.z)
            },
            'orientation': {
                'w': float(panda_link_tf_pose.pose.orientation.w),
                'x': float(panda_link_tf_pose.pose.orientation.x),
                'y': float(panda_link_tf_pose.pose.orientation.y),
                'z': float(panda_link_tf_pose.pose.orientation.z)
            }
        }
        with open(f"{self.save_dir}/template/params.yaml", 'w') as file:
            yaml.dump(self.params, file)

<|MERGE_RESOLUTION|>--- conflicted
+++ resolved
@@ -1,5 +1,4 @@
 #!/bin/python3
-import time
 import cv2
 import rospy
 import os
@@ -63,10 +62,6 @@
             os.system(f"rm -r {self.save_dir}")
         os.mkdir(self.save_dir)
         os.mkdir(self.save_dir + "/template")
-<<<<<<< HEAD
-        depth=None
-=======
->>>>>>> d5153bd7
         cv2.imwrite(f"{self.save_dir}/template/full_image.png", self.image)
         np.save(f"{self.save_dir}/template/depth.npy", self.depth_image)
 
@@ -83,6 +78,9 @@
         cv2.imshow(self._window_name , self.image)
         cv2.waitKey(0)
         cv2.destroyAllWindows()
+        cv2.namedWindow("image")
+        cv2.setMouseCallback("image", self.crop_image)
+        cv2.imshow("image", self.image)
 
         # Loop until user presses 'q'
         """
